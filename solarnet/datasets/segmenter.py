import numpy as np
import torch
from pathlib import Path
import random

from typing import Optional, List, Tuple

from .utils import normalize
from .transforms import no_change, horizontal_flip, vertical_flip, colour_jitter


class SegmenterDataset:
<<<<<<< HEAD
    def __init__(self,
                 processed_folder: Path=Path('data/processed'),
                 normalize: bool=True,
                 device: torch.device=torch.device('cuda:0' if
                                                   torch.cuda.is_available() else 'cpu'),
                 mask: Optional[List[bool]]=None) -> None:
=======
    def __init__(self, processed_folder=Path('data/processed'), normalize=True,
                 transform_images=False, mask=None,
                 device=torch.device('cuda:0' if torch.cuda.is_available() else 'cpu')):
>>>>>>> b10a367d

        self.device = device
        self.normalize = normalize
        self.transform_images = transform_images

        # We will only segment the images which we know have solar panels in them; the
        # other images should be filtered out by the classifier
        solar_folder = processed_folder / 'solar'

        self.org_solar_files = list((solar_folder/ 'org').glob("*.npy"))
        self.mask_solar_files = [solar_folder / 'mask' / f.name for f in self.org_solar_files]

        if mask is not None:
            self.add_mask(mask)

    def add_mask(self, mask: List[bool]) -> None:
        """Add a mask to the data
        """
        assert len(mask) == len(self.org_solar_files), \
            f"Mask is the wrong size! Expected {len(self.org_solar_files)}, got {len(mask)}"
        self.org_solar_files = [x for include, x in zip(mask, self.org_solar_files) if include]
        self.mask_solar_files = [x for include, x in zip(mask, self.mask_solar_files) if include]

    def __len__(self) -> int:
        return len(self.org_solar_files)

<<<<<<< HEAD
    def __getitem__(self, index: int) -> Tuple[torch.Tensor, torch.Tensor]:
=======
    def _transform_images(self, image, mask):
        transforms = [
            no_change,
            horizontal_flip,
            vertical_flip,
            colour_jitter,
        ]
        chosen_function = random.choice(transforms)
        return chosen_function(image, mask)

    def __getitem__(self, index):
>>>>>>> b10a367d

        x = np.load(self.org_solar_files[index])
        y = np.load(self.mask_solar_files[index])
        if self.transform_images: x, y = self._transform_images(x, y)
        if self.normalize: x = normalize(x)
        return torch.as_tensor(x.copy(), device=self.device).float(), \
            torch.as_tensor(y.copy(), device=self.device).float()<|MERGE_RESOLUTION|>--- conflicted
+++ resolved
@@ -10,18 +10,12 @@
 
 
 class SegmenterDataset:
-<<<<<<< HEAD
     def __init__(self,
-                 processed_folder: Path=Path('data/processed'),
-                 normalize: bool=True,
-                 device: torch.device=torch.device('cuda:0' if
-                                                   torch.cuda.is_available() else 'cpu'),
-                 mask: Optional[List[bool]]=None) -> None:
-=======
-    def __init__(self, processed_folder=Path('data/processed'), normalize=True,
-                 transform_images=False, mask=None,
-                 device=torch.device('cuda:0' if torch.cuda.is_available() else 'cpu')):
->>>>>>> b10a367d
+                 processed_folder: Path = Path('data/processed'),
+                 normalize: bool = True, transform_images: bool = True,
+                 device: torch.device = torch.device('cuda:0' if
+                                                     torch.cuda.is_available() else 'cpu'),
+                 mask: Optional[List[bool]] = None) -> None:
 
         self.device = device
         self.normalize = normalize
@@ -48,10 +42,8 @@
     def __len__(self) -> int:
         return len(self.org_solar_files)
 
-<<<<<<< HEAD
-    def __getitem__(self, index: int) -> Tuple[torch.Tensor, torch.Tensor]:
-=======
-    def _transform_images(self, image, mask):
+    def _transform_images(self, image: np.ndarray,
+                          mask: np.ndarray) -> Tuple[np.ndarray, np.ndarray]:
         transforms = [
             no_change,
             horizontal_flip,
@@ -61,8 +53,7 @@
         chosen_function = random.choice(transforms)
         return chosen_function(image, mask)
 
-    def __getitem__(self, index):
->>>>>>> b10a367d
+    def __getitem__(self, index: int) -> Tuple[torch.Tensor, torch.Tensor]:
 
         x = np.load(self.org_solar_files[index])
         y = np.load(self.mask_solar_files[index])
