--- conflicted
+++ resolved
@@ -10,18 +10,13 @@
 
 
 class ClassifierDataset:
-<<<<<<< HEAD
+
     def __init__(self,
                  processed_folder: Path=Path('data/processed'),
-                 normalize: bool=True,
-                 device: torch.device=torch.device('cuda:0' if
-                                                   torch.cuda.is_available() else 'cpu'),
-                 mask: Optional[List[bool]]=None) -> None:
-=======
-    def __init__(self, processed_folder=Path('data/processed'), normalize=True,
-                 transform_images=False, mask=None,
-                 device=torch.device('cuda:0' if torch.cuda.is_available() else 'cpu')):
->>>>>>> b10a367d
+                 normalize: bool = True, transform_images: bool = False,
+                 device: torch.device = torch.device('cuda:0' if
+                                                     torch.cuda.is_available() else 'cpu'),
+                 mask: Optional[List[bool]] = None) -> None:
 
         self.device = device
         self.normalize = normalize
@@ -48,10 +43,7 @@
     def __len__(self) -> int:
         return len(self.y)
 
-<<<<<<< HEAD
-    def __getitem__(self, index: int) -> Tuple[torch.Tensor, torch.Tensor]:
-=======
-    def _transform_images(self, image):
+    def _transform_images(self, image: np.ndarray) -> np.ndarray:
         transforms = [
             no_change,
             horizontal_flip,
@@ -61,8 +53,7 @@
         chosen_function = random.choice(transforms)
         return chosen_function(image)
 
-    def __getitem__(self, index):
->>>>>>> b10a367d
+    def __getitem__(self, index: int) -> Tuple[torch.Tensor, torch.Tensor]:
         y = self.y[index]
         x = np.load(self.x_files[index])
         if self.transform_images: x = self._transform_images(x)
